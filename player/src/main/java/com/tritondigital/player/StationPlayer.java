--- conflicted
+++ resolved
@@ -179,32 +179,6 @@
         @Override
         public void onStationConnectionError(StationConnectionClient src, int errorCode) {
             setErrorState(errorCode);
-<<<<<<< HEAD
-
-            //Google analytics  :track connection time
-            AnalyticsTracker tracker = AnalyticsTracker.getTracker(getContext());
-            long connectionTime = tracker.stopTimer();
-            String mount = getSettings().getString(SETTINGS_STATION_MOUNT);
-            String broadcaster = getSettings().getString(SETTINGS_STATION_BROADCASTER);
-            switch (errorCode) {
-                case ERROR_CONNECTION_FAILED:
-                    tracker.trackStreamingConnectionFailed(mount, broadcaster, connectionTime);
-                    break;
-                case ERROR_GEOBLOCKED:
-                    tracker.trackStreamingConnectionGeoBlocked(mount, broadcaster, connectionTime);
-                    break;
-                case ERROR_SERVICE_UNAVAILABLE:
-                    tracker.trackStreamingConnectionUnavailable(mount, broadcaster, connectionTime);
-                    break;
-                case ERROR_CONNECTION_TIMEOUT:
-                    tracker.trackStreamingConnectionFailed(mount, broadcaster, connectionTime);
-                    break;
-                case ERROR_NOT_FOUND:
-                    tracker.trackStreamingConnectionUnavailable(mount, broadcaster, connectionTime);
-                    break;
-            }
-=======
->>>>>>> 46dac192
         }
 
 
@@ -339,21 +313,6 @@
                     break;
                 }
             }
-<<<<<<< HEAD
-
-            AnalyticsTracker tracker = AnalyticsTracker.getTracker(getContext());
-            long connectionTime = tracker.stopTimer();
-            String mount = getSettings().getString(SETTINGS_STATION_MOUNT);
-            String broadcaster = getSettings().getString(SETTINGS_STATION_BROADCASTER);
-            if (state == STATE_CONNECTING) {
-                //Google analytics  :track connection time
-                tracker.trackStreamingConnectionSuccess(mount, broadcaster, connectionTime);
-            } else if (state == STATE_ERROR) {
-                //Google analytics  :track connection time
-                tracker.trackStreamingConnectionError(mount, broadcaster, connectionTime);
-            }
-=======
->>>>>>> 46dac192
         }
     };
 
