--- conflicted
+++ resolved
@@ -347,11 +347,7 @@
 
         private final Context mContext;
         private final MainHandler mMainHandler;
-<<<<<<< HEAD
-        private final Bundle mSettings;
-=======
-        protected final Bundle  mSettings;
->>>>>>> 46dac192
+        protected final Bundle mSettings;
 
         private static final String TAG = Log.makeTag("ExoPlayerBkg");
 
